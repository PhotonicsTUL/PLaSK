<plask loglevel="debug">

<defines>
  <define name="m" value="0"/>
  <define name="mesa" value="20."/>
  <define name="x" value="0.03185 #3"/>
<<<<<<< HEAD
  <define name="aprt" value="8."/>
  <define name="estart" value="980.5"/>
  <define name="bstart" value="980.5"/>
=======
  <define name="aprt" value="2."/>
  <define name="estart" value="978.5"/>
  <define name="bstart" value="{estart}"/>
  <define name="pml" value="1."/>
>>>>>>> 28e5158a
</defines>

<materials>
  <material name="GaAs" base="semiconductor">
    <nr>3.53</nr>
    <absp>0.</absp>
  </material>
  <material name="AlGaAs" base="semiconductor">
    <nr>3.08</nr>
    <absp>0.</absp>
  </material>
  <material name="AlAs" base="semiconductor">
    <nr>2.95</nr>
    <absp>0.</absp>
  </material>
  <material name="AlOx" base="semiconductor">
    <nr>1.60</nr>
    <absp>0.</absp>
  </material>
  <material name="InGaAs" base="semiconductor">
    <Nr>3.53-0.01j</Nr>
  </material>
</materials>

<geometry>
  <cylindrical2d name="vcsel" axes="rz" outer="extend" bottom="GaAs">
    <stack name="layers">
      <stack name="top-dbr" repeat="24">
        <rectangle name="dbr-gaas" material="GaAs" dr="{mesa}" dz="0.06949"/>
        <rectangle name="dbr-algaas" material="AlGaAs" dr="{mesa}" dz="0.07963"/>
      </stack>
      <again ref="dbr-gaas"/>
      <rectangle name="x1" material="AlGaAs" dr="{mesa}" dz="{0.06371-x}"/>
      <shelf name="oxide-layer">
        <rectangle material="AlAs" dr="{aprt/2}" dz="0.01593"/>
        <rectangle name="alox" material="AlOx" dr="{mesa-aprt/2}" dz="0.01593"/>
      </shelf>
      <rectangle name="x" material="AlGaAs" dr="{mesa}" dz="{x}"/>
      <rectangle name="cavity" material="GaAs" dr="{mesa}" dz="0.13649"/>
      <shelf name="QW">
        <rectangle name="active" role="gain" material="InGaAs" dr="{aprt/2}" dz="0.00500"/>
        <rectangle name="inactive" material="InGaAs" dr="{mesa-aprt/2}" dz="0.00500"/>
      </shelf>
      <zero/>
      <again ref="cavity"/>
      <stack name="bottom-dbr" repeat="29">
        <again ref="dbr-algaas"/>
        <again ref="dbr-gaas"/>
      </stack>
      <again ref="dbr-algaas"/>
    </stack>
  </cylindrical2d>
</geometry>

<solvers>
  <optical name="bessel" solver="BesselCyl" lib="slab">
    <geometry ref="vcsel"/>
    <expansion lam0="980." size="40"/>
    <interface object="QW"/>
<<<<<<< HEAD
    <pml dist="0." factor="1-2j" size="4"/>
=======
    <pml factor="1-3j" size="2."/>
>>>>>>> 28e5158a
  </optical>
  <optical name="efm" solver="EffectiveFrequencyCyl" lib="effective">
    <geometry ref="vcsel"/>
    <mode emission="top" lam0="980." vat="0" vlam="981."/>
  </optical>
</solvers>

<script><![CDATA[
from timeit import timeit

rcParams['axes.color_cycle'] = cc = ['#348ABD', '#A60628', '#7A68A6', '#467821', '#D55E00', '#CC79A7', '#56B4E9', '#009E73', '#F0E442', '#0072B2']
profile = StepProfile(GEO.vcsel)
profile[GEO.active] = 0.

bessel.inGain = profile.outGain
efm.inGain = profile.outGain

em = efm.find_mode(estart, m=m)
elam = efm.modes[em].lam

box = GEO.vcsel.bbox
z = GEO.vcsel.get_object_bboxes(GEO.QW)[0].center.z
rmsh = mesh.Rectangular2D(linspace(-10., 10., 2001), [z])

efield = efm.outLightMagnitude(em, rmsh)

N0 = bessel.size


NN = range(20, 81, 4)
lams = []
times = []

figure()
for N in NN:
    bessel.size = N
    try:
        t = timeit(lambda: bessel.find_mode(bstart, m=m+1), number=1)
    except ComputationError:
        NN = NN[:len(lams)]
        break
    else:
        times.append(t)
        lams.append(bessel.modes[0].lam)
        mag = bessel.outLightMagnitude(rmsh)
        plot_profile(mag/max(mag), label=str(N))

plot_profile(efield/max(efield), ls='--', color='0.8', label="EFM")

legend(loc='best')
ylabel("Light magnitude [a.u.]")
gcf().canvas.set_window_title(u"Mode profiles — base")
tight_layout(0.2)

lams = array(lams)

figure()
plot(NN, real(lams), '-', color=cc[0])
plot(NN, real(lams), '.', color=cc[0])
axhline(real(elam), ls='--', color=cc[0])
gca().ticklabel_format(useOffset=False)
xlabel("Base size")
ylabel("Resonant wavelength [nm]", color=cc[0])
twinx()
Q = - 0.5 * real(lams) / imag(lams)
plot(NN, Q, '-', color=cc[1])
plot(NN, Q, '.', color=cc[1])
axhline(-0.5*real(elam)/imag(elam), ls='--', color=cc[1])
gca().ticklabel_format(useOffset=False)
ylabel("Q-factor [-]", color=cc[1])
gcf().canvas.set_window_title(u"Convergence — base")
tight_layout(0.2)

figure()
plot(NN, times, '-', color=cc[2])
plot(NN, times, '.', color=cc[2])
xlabel("Base size")
ylabel("Computation time [s]")
gcf().canvas.set_window_title(u"Computation time — base")
tight_layout(0.2)


bessel.size = N0

mesas = arange(10., 81., 5.)

lams = []

figure()
for mesa in mesas:
    GEO.dbr_gaas.width = mesa
    GEO.dbr_algaas.width = mesa
    GEO.x1.width = mesa
    GEO.x.width = mesa
    GEO.cavity.width = mesa
    GEO.alox.width = mesa - aprt/2
    GEO.inactive.width = mesa - aprt/2
    try:
        bessel.find_mode(bstart, m=m+1)
    except ComputationError:
        mesas = mesas[:len(lams)]
        break
    else:
        lams.append(bessel.modes[0].lam)
        mag = bessel.outLightMagnitude(rmsh)
        plot_profile(mag/max(mag), label=u"{} µm".format(mesa))

plot_profile(efield/max(efield), ls='--', color='0.8', label="EFM")

legend(loc='best')
ylabel("Light magnitude [a.u.]")
gcf().canvas.set_window_title(u"Mode profiles — mesa")
tight_layout(0.2)

lams = array(lams)

figure()
plot(mesas, real(lams), '-', color=cc[0])
plot(mesas, real(lams), '.', color=cc[0])
axhline(real(elam), ls='--', color=cc[0])
gca().ticklabel_format(useOffset=False)
xlabel(u"Mesa size [µm]")
ylabel("Resonant wavelength [nm]", color=cc[0])
twinx()
Q = - 0.5 * real(lams) / imag(lams)
plot(mesas, Q, '-', color=cc[1])
plot(mesas, Q, '.', color=cc[1])
axhline(-0.5*real(elam)/imag(elam), ls='--', color=cc[1])
gca().ticklabel_format(useOffset=False)
ylabel("Q-factor [-]", color=cc[1])
gcf().canvas.set_window_title(u"Convergence — mesa")
tight_layout(0.2)


show()
]]></script>

</plask><|MERGE_RESOLUTION|>--- conflicted
+++ resolved
@@ -4,16 +4,10 @@
   <define name="m" value="0"/>
   <define name="mesa" value="20."/>
   <define name="x" value="0.03185 #3"/>
-<<<<<<< HEAD
-  <define name="aprt" value="8."/>
-  <define name="estart" value="980.5"/>
-  <define name="bstart" value="980.5"/>
-=======
   <define name="aprt" value="2."/>
   <define name="estart" value="978.5"/>
   <define name="bstart" value="{estart}"/>
   <define name="pml" value="1."/>
->>>>>>> 28e5158a
 </defines>
 
 <materials>
@@ -73,11 +67,7 @@
     <geometry ref="vcsel"/>
     <expansion lam0="980." size="40"/>
     <interface object="QW"/>
-<<<<<<< HEAD
-    <pml dist="0." factor="1-2j" size="4"/>
-=======
     <pml factor="1-3j" size="2."/>
->>>>>>> 28e5158a
   </optical>
   <optical name="efm" solver="EffectiveFrequencyCyl" lib="effective">
     <geometry ref="vcsel"/>
