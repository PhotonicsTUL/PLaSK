--- conflicted
+++ resolved
@@ -78,7 +78,6 @@
  * Generator of basic 3D geometry grid
  */
 struct PLASK_API RectangularMesh3DSimpleGenerator: public MeshGeneratorD<3> {
-<<<<<<< HEAD
 
 public:
 
@@ -90,19 +89,6 @@
     virtual shared_ptr<MeshD<3>> generate(const shared_ptr<GeometryObjectD<3>>& geometry) override;
 };
 
-=======
-
-public:
-
-    /**
-     * Create generator
-     */
-    RectangularMesh3DSimpleGenerator() {}
-
-    virtual shared_ptr<MeshD<3>> generate(const shared_ptr<GeometryObjectD<3>>& geometry) override;
-};
-
->>>>>>> b7d62612
 
 
 /**
