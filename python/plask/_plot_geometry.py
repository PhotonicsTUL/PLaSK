# -*- coding: utf-8 -*-
# ### plot_geometry ###
import math

import plask
import matplotlib
import matplotlib.colors
import matplotlib.lines
import matplotlib.patches
import matplotlib.artist

import collections
from zlib import adler32

from pylab import _get_2d_axes

__all__ = ('plot_geometry')


_geometry_drawers = {}


class BBoxIntersection(matplotlib.transforms.BboxBase):
    """
    A :class:`Bbox` equals to intersection of 2 other bounding boxes.
    When any of the children box changes, the bounds of this bbox will update accordingly.
    """
    def __init__(self, bbox1, bbox2, **kwargs):
        """
        :param bbox1: a first child :class:`Bbox`
        :param bbox2: a second child :class:`Bbox`
        """
        assert bbox1.is_bbox
        assert bbox2.is_bbox

        matplotlib.transforms.BboxBase.__init__(self, **kwargs)
        self._bbox1 = bbox1
        self._bbox2 = bbox2
        self.set_children(bbox1, bbox2)

    def __repr__(self):
        return "BBoxIntersection(%r, %r)" % (self._bbox, self._bbox)

    def get_points(self):
        if self._invalid:
            box = matplotlib.transforms.Bbox.intersection(self._bbox1, self._bbox2)
            if box is not None:
                self._points = box.get_points()
            else:
                self._points = matplotlib.transforms.Bbox.from_bounds(0, 0, -1, -1).get_points()
            self._invalid = 0
        return self._points
    get_points.__doc__ = matplotlib.transforms.Bbox.get_points.__doc__


class _MaterialToColor(object):

    def __init__(self, axes):
        self._air_color = axes.get_axis_bgcolor()

    def __call__(self, material):
        """
            Generate color for given material.
            :param plask.Material material: material
            :return (float, float, float): RGB color, 3 floats, each in range [0, 1]
        """
        if str(material) == 'air':
            return self._air_color
        i = adler32(str(material))      # maybe crc32?
        return (i & 0xff) / 255.0, ((i >> 8) & 0xff) / 255.0, ((i >> 16) & 0xff) / 255.0


class DrawEnviroment(object):
    """
        Drawing configuration.
    """

    def __init__(self, axes, artist_dst, fill=False, color='k', get_color=None, lw=1.0, zorder=3.0):
        """
        :param axes: plane to draw (important in 3D)
        :param artist_dst: mpl axis where artist should be appended
        :param bool fill: True if artists should be filled
        :param color: edge color (mpl format)
        :param lw: line width
        :param zorder: artists z order
        """
        super(DrawEnviroment, self).__init__()
        self.artist_dst = artist_dst
        self.fill = fill
        self.color = color
        self.lw = lw
        self.axes = axes
        self.zorder = zorder
        if get_color is None:
<<<<<<< HEAD
            self.get_color = _MaterialToColor(axes)
=======
            self.get_color = _MaterialToColor(artist_dst)
>>>>>>> 6c9f0743
        else:
            self.get_color = get_color

    def append(self, artist, clip_box, geometry_object):
        """
        Configure and append artist to destination axis object.
        :param artist: artist to append
        :param matplotlib.transforms.BboxBase clip_box: clipping box for artist, optional
        :param geometry_object: plask's geometry object which is represented by the artist
        """
        if self.fill and geometry_object is not None:
            artist.set_fill(True)
            artist.set_facecolor(self.get_color(geometry_object.representative_material))
        else:
            artist.set_fill(False)
        artist.set_linewidth(self.lw)
        artist.set_ec(self.color)
        self.artist_dst.add_patch(artist)
        if clip_box is not None:
            artist.set_clip_box(BBoxIntersection(clip_box, artist.get_clip_box()))
            #artist.set_clip_box(clip_box)
            #artist.set_clip_on(True)
            #artist.set_clip_path(clip_box)
        artist.set_zorder(self.zorder)


def _draw_bbox(env, geometry_object, bbox, transform, clip_box):
    block = matplotlib.patches.Rectangle(
        (bbox.lower[env.axes[0]], bbox.lower[env.axes[1]]),
        bbox.upper[env.axes[0]]-bbox.lower[env.axes[0]], bbox.upper[env.axes[1]]-bbox.lower[env.axes[1]],
        transform=transform
    )
    env.append(block, clip_box, geometry_object)


def _draw_Block(env, geometry_object, transform, clip_box):
    _draw_bbox(env, geometry_object, geometry_object.bbox, transform, clip_box)

_geometry_drawers[plask.geometry.Block2D] = _draw_Block
_geometry_drawers[plask.geometry.Block3D] = _draw_Block


def _draw_Triangle(env, geometry_object, transform, clip_box):
    p1 = geometry_object.a
    p2 = geometry_object.b
    env.append(matplotlib.patches.Polygon(((0.0, 0.0), (p1[0], p1[1]), (p2[0], p2[1])), closed=True, transform=transform),
               clip_box, geometry_object
    )


_geometry_drawers[plask.geometry.Triangle] = _draw_Triangle


def _draw_Circle(env, geometry_object, transform, clip_box):
    env.append(matplotlib.patches.Circle((0.0, 0.0), geometry_object.radius, transform=transform),
               clip_box, geometry_object
    )

_geometry_drawers[plask.geometry.Circle] = _draw_Circle
_geometry_drawers[plask.geometry.Sphere] = _draw_Circle


def _draw_Cylinder(env, geometry_object, transform, clip_box):
    if env.axes == (0, 1) or env.axes == (1, 0):
        _draw_Circle(env, geometry_object, transform, clip_box)
    else:
        _draw_Block(env, geometry_object, transform, clip_box)

_geometry_drawers[plask.geometry.Cylinder] = _draw_Cylinder


def _draw_Extrusion(env, geometry_object, transform, clip_box):
    if env.axes == (1, 2) or env.axes == (2, 1):
        try:
            env.axes = (x-1 for x in env.axes)  # change axes to 2D
            _draw_geometry_object(env, geometry_object.item, transform, clip_box)
        finally:    # revert axes settings, change back to 3D:
            env.axes = (x+1 for x in env.axes)
    else:
        #_draw_Block(env, geometry_object, transform, clip_box)  #draw block uses bbox, so it will work fine
        for leaf_bbox in geometry_object.get_leafs_bboxes():
            _draw_bbox(env, None, leaf_bbox, transform, clip_box)



_geometry_drawers[plask.geometry.Extrusion] = _draw_Extrusion


def _draw_Revolution(env, geometry_object, transform, clip_box):
    if env.axes == (0, 1) or env.axes == (1, 0):    # view from the top
        obj2d = geometry_object.item
        bbox = obj2d.bbox
        env.append(matplotlib.patches.Circle((0.0, 0.0), bbox.upper[0], transform=transform), clip_box, obj2d)
        if bbox.lower[0] > 0:
            env.append(matplotlib.patches.Circle((0.0, 0.0), bbox.lower[0], transform=transform), clip_box, obj2d)
    else:
        _draw_Block(env, geometry_object, transform, clip_box)
        #TODO draw obj2d mirrored to axis 0


_geometry_drawers[plask.geometry.Revolution] = _draw_Revolution


def _draw_Translation(env, geometry_object, transform, clip_box):
    new_transform = matplotlib.transforms.Affine2D()
    t = geometry_object.translation
    new_transform.translate(t[env.axes[0]], t[env.axes[1]])
    _draw_geometry_object(env, geometry_object.item, new_transform + transform, clip_box)

_geometry_drawers[plask.geometry.Translation2D] = _draw_Translation
_geometry_drawers[plask.geometry.Translation3D] = _draw_Translation


def _draw_Flipped(env, geometry_object, transform, clip_box, axis_nr):
    if axis_nr == env.axes[0]:
        _draw_geometry_object(env, geometry_object, matplotlib.transforms.Affine2D.from_values(-1.0, 0, 0, 1.0, 0, 0) + transform, clip_box)
    elif axis_nr == env.axes[1]:
        _draw_geometry_object(env, geometry_object, matplotlib.transforms.Affine2D.from_values(1.0, 0, 0, -1.0, 0, 0) + transform, clip_box)
    else:
        _draw_geometry_object(env, geometry_object, transform, clip_box)

def _draw_Flip(env, geometry_object, transform, clip_box):
    _draw_Flipped(env, geometry_object.item, transform, clip_box, geometry_object.axis_nr)

_geometry_drawers[plask.geometry.Flip2D] = _draw_Flip
_geometry_drawers[plask.geometry.Flip3D] = _draw_Flip


def _draw_Mirror(env, geometry_object, transform, clip_box):
    _draw_geometry_object(env, geometry_object.item, transform, clip_box)
    if geometry_object.axis_nr in env.axes: # in 3D this must not be true
        _draw_Flip(env, geometry_object, transform, clip_box)

_geometry_drawers[plask.geometry.Mirror2D] = _draw_Mirror
_geometry_drawers[plask.geometry.Mirror3D] = _draw_Mirror


def _draw_clipped(env, geometry_object, transform, clip_box, new_clip_box):
    """Used by _draw_Clip and _draw_Intersection."""
    def _b(bound):
        return math.copysign(1e100, bound) if math.isinf(bound) else bound

    new_clipbox = matplotlib.transforms.TransformedBbox(
       #matplotlib.transforms.Bbox([
       #    [obj_box.lower[env.axes[0]], obj_box.lower[env.axes[1]]],
       #    [obj_box.upper[env.axes[0]], obj_box.upper[env.axes[1]]]
       #]),
       matplotlib.transforms.Bbox.from_extents(_b(new_clip_box.lower[env.axes[0]]), _b(new_clip_box.lower[env.axes[1]]),
                                               _b(new_clip_box.upper[env.axes[0]]), _b(new_clip_box.upper[env.axes[1]])),
       transform
    )

    if clip_box is None:
        clip_box = new_clipbox
    else:
        clip_box = BBoxIntersection(clip_box, new_clipbox)

    x0, y0, x1, y1 = clip_box.extents
    if x0 < x1 and y0 < y1:
        _draw_geometry_object(env, geometry_object, transform, clip_box)
    # else, if clip_box is empty now, it will be never non-empty, so all will be clipped-out


def _draw_Clip(env, geometry_object, transform, clip_box):
    _draw_clipped(env, geometry_object.item, transform, clip_box, geometry_object.clip_box)

_geometry_drawers[plask.geometry.Clip2D] = _draw_Clip
_geometry_drawers[plask.geometry.Clip3D] = _draw_Clip


def _draw_Intersection(env, geometry_object, transform, clip_box):
    _draw_clipped(env, geometry_object.item, transform, clip_box, geometry_object.envelope.bbox)

_geometry_drawers[plask.geometry.Intersection2D] = _draw_Intersection
_geometry_drawers[plask.geometry.Intersection3D] = _draw_Intersection


def _draw_geometry_object(env, geometry_object, transform, clip_box):
    """
    Draw geometry object.
    :param DrawEnviroment env: drawing configuration
    :param geometry_object: object to draw
    :param transform: transform from a plot coordinates to the geometry_object
    :param matplotlib.transforms.BboxBase clip_box: clipping box in plot coordinates
    """
    if geometry_object is None: return
    drawer = _geometry_drawers.get(type(geometry_object))
    if drawer is None:
        try:
            for child_index in range(0, geometry_object._children_len()):
                _draw_geometry_object(env, geometry_object._child(child_index), transform, clip_box)
            #for child in geometry_object:
            #    _draw_geometry_object(env, child, transform, clip_box)
        except TypeError:
            pass    # ignore non-iterable object
    else:
        drawer(env, geometry_object, transform, clip_box)


class ColorFromDict(object):
    """
    Get color from dict:
    material name string -> color or using material_to_color (for names which are not present in dict).
    """

    def __init__(self, material_dict, axes):
        super(ColorFromDict, self).__init__()
        self.material_dict = material_dict
        self.material_to_color = _MaterialToColor(axes)

    def __call__(self, material):
        try:
            return self.material_dict[str(material)]
        except KeyError:
            return self.material_to_color(material)


def plot_geometry(geometry, color='k', lw=1.0, plane=None, zorder=None, mirror=False, fill=False,
                  axes=None, figure=None, margin=None, get_color=None, set_limits=None):
    """
    Plot specified geometry.

    Args:
        geometry (plask.Geometry): Geometry to draw.

        color (str): Color of the edges of drawn elements.

        lw (float): Width of the edges of drawn elements.

        plane (str): Planes to draw. Should be a string with two letters
                specifying axis names of the drawn plane. This argument
                is required if 3D geometry is plotted and ignored for
                2D geometries.

        zorder (float): Ordering index of the geometry plot in the graph.
                Elements with higher `zorder` are drawn on top of the ones
                with the lower one.

        mirror (bool): If *True* then the geometry is mirrored if its
                specification says so (i.e. some borders are set to
                *mirror* of the geometry is a cylindrical one).

        fill (bool): If True, drawn geometry objects will be filled with colors
                that depends on their material. For Cartesian3D geometry this
                is not supported and then the `fill` parameter is ignored.

        axes (Axes): Matplotlib axes to which the geometry is drawn. If *None*
                (the default), new axes are created.

        figure (Figure): Matplotlib destination figure. This parameter is
                ignored if `axes` are given. In *None*, the geometry
                is plotted to the current figure.

        margin (float of None): The margins around the structure (as a fraction
                of the structure bounding box) to which the plot limits should
                be set. If None, the axes limits are not adjusted.

        get_color (callable): Callable that gets color for material given as
                its parameter or dictionary from material names (strings)
                to colors. Material color should be given as a triple
                (float, float, float) of red, green, blue components, each in
                range [0, 1]. Any other format accepted by set_facecolor()
                method of matplotlib Artist should work as well.

    Returns:
        matplotlib.axes.Axes: appended or given axes object

    Limitations:
        Intersection is not drawn precisely (item is clipped to bonding box of
        the envelope).

        Filling is not supported when 3D geometry object or Cartesian3D geometry is drawn.
    """

    if set_limits is not None:
        plask.print_log('warning', "plot_geometry: 'set_limits' is obsolette, set 'margin' instead")
        if margin is None:
            margin = 0.

    if axes is None:
        if figure is None:
            axes = matplotlib.pylab.gca()
        else:
            axes = figure.add_subplot(111)

    if get_color is not None and not isinstance(get_color, collections.Callable):
        get_color = ColorFromDict(get_color, axes)

    # if isinstance(geometry, plask.geometry.Cartesian3D):
    if geometry.DIMS == 3:
        fill = False    # we ignore fill parameter in 3D
        dd = 0
        #if plane is None: plane = 'xy'
        ax = _get_2d_axes(plane)
        dirs = tuple((("back", "front"), ("left", "right"), ("top", "bottom"))[i] for i in ax)
    else:
        dd = 1
        ax = (0,1)
        dirs = (("inner", "outer") if type(geometry) == plask.geometry.Cylindrical2D else ("left", "right"),
                ("top", "bottom"))

    if zorder is None:
        zorder = 0.5 if fill else 2.0

    env = DrawEnviroment(ax, axes, fill, color, get_color, lw, zorder=zorder)

    try:
        hmirror = mirror and (geometry.borders[dirs[0][0]] == 'mirror' or geometry.borders[dirs[0][1]] == 'mirror' or
                              type(geometry) == plask.geometry.Cylindrical2D)
        vmirror = mirror and (geometry.borders[dirs[1][0]] == 'mirror' or geometry.borders[dirs[1][1]] == 'mirror')
    except AttributeError:  # we draw non-Geometry object
        hmirror = False
        vmirror = False

    _draw_geometry_object(env, geometry, axes.transData, None)
    if hmirror:
        _draw_geometry_object(env, geometry, matplotlib.transforms.Affine2D.from_values(-1.0, 0, 0, 1.0, 0, 0) + axes.transData, None)
    if vmirror:
        _draw_geometry_object(env, geometry, matplotlib.transforms.Affine2D.from_values(1.0, 0, 0, -1.0, 0, 0) + axes.transData, None)

    if margin is not None:
        box = geometry.bbox
        if hmirror:
            m = max(abs(box.lower[ax[0]]), abs(box.upper[ax[0]]))
            m += 2. * m * margin
            axes.set_xlim(-m, m)
        else:
            m = (box.upper[ax[0]] - box.lower[ax[0]]) * margin
            axes.set_xlim(box.lower[ax[0]] - m, box.upper[ax[0]] + m)
        if vmirror:
            m = max(abs(box.lower[ax[1]]), abs(box.upper[ax[1]]))
            m += 2. * m * margin
            axes.set_ylim(-m, m)
        else:
            m = (box.upper[ax[1]] - box.lower[ax[1]]) * margin
            axes.set_ylim(box.lower[ax[1]] - m, box.upper[ax[1]] + m)

    if ax[0] > ax[1] and not axes.yaxis_inverted():
        axes.invert_yaxis()

    axes.set_xlabel(u"${}$ [µm]".format(plask.config.axes[dd + ax[0]]))
    axes.set_ylabel(u"${}$ [µm]".format(plask.config.axes[dd + ax[1]]))

    return axes<|MERGE_RESOLUTION|>--- conflicted
+++ resolved
@@ -92,11 +92,7 @@
         self.axes = axes
         self.zorder = zorder
         if get_color is None:
-<<<<<<< HEAD
-            self.get_color = _MaterialToColor(axes)
-=======
             self.get_color = _MaterialToColor(artist_dst)
->>>>>>> 6c9f0743
         else:
             self.get_color = get_color
 
