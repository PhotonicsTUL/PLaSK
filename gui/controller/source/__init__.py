--- conflicted
+++ resolved
@@ -333,8 +333,6 @@
         if not self.find_selection.isChecked():
             self._find(cont=True)
 
-<<<<<<< HEAD
-=======
     def _replace_regexp(self, cursor):
         block = cursor.block()
         self._findtext.indexIn(block.text(), cursor.selectionStart()-block.position())  # guaranteed to succeed
@@ -357,7 +355,6 @@
         result += text[s:]
         return result
 
->>>>>>> a4907f2e
     def replace_next(self, rewind=True, theend=None):
         if theend is None and self.find_selection.isChecked():
             cursor = self.editor.textCursor()
@@ -373,7 +370,7 @@
         start = cursor.selectionStart()
         oldlen = self.editor.document().characterCount()
         if isinstance(self._findtext, QtCore.QRegExp):
-            cursor.insertText(self._findtext.replace(cursor.selectedText(), self.replace_edit.text()))
+            cursor.insertText(self._replace_regexp(cursor))
         else:
             cursor.insertText(self.replace_edit.text())
         if theend is not None:
