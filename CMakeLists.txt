# CMake file for project PLaSK

cmake_minimum_required(VERSION 2.8)
cmake_policy(SET CMP0017 OLD)       # ensure our CMake modules are loaded first

project(plask)

# ---------- Common options --------------------------------------------

#set (CMAKE_CXX_STANDARD 17)    #TODO std should be set this way

if(MSVC)    # flags needed by Visual Studio:
    set(CMAKE_CXX_FLAGS "/bigobj ${CMAKE_CXX_FLAGS}")   # increase a number of sections in obj. file, required by plask
    set(CMAKE_CXX_FLAGS "${CMAKE_CXX_FLAGS} /wd4251")   # disable many warning (all stl & boost tamplates) about wrong dll import/export, TODO subject for future investigation
    add_definitions(-D_USE_MATH_DEFINES -DNOMINMAX -D_SCL_SECURE_NO_WARNINGS -D_CRT_SECURE_NO_WARNINGS)
    # _D_USE_MATH_DEFINES gives M_PI, etc. in <cmath>, maybe it is better idea to define this just before including <cmath>
    # NOMINMAX prevents windows header from defining min, max macros, see http://stackoverflow.com/questions/1904635/warning-c4003-and-errors-c2589-and-c2059-on-x-stdnumeric-limitsintmax
<<<<<<< HEAD
    # _SCL_SECURE_NO_WARNINGS and D_CRT_SECURE_NO_WARNINGS hide many warnings which are coused by boost and cppforamt under MSVC, https://msdn.microsoft.com/query/dev14.query?appId=Dev14IDEF1&l=EN-US&k=k(C4996)&rd=true
    add_definitions(-DBOOST_ALL_DYN_LINK)   #MSVC+cmake require this to properly detect dynamic boost libraries
    add_definitions(-DXML_STATIC)           #We use static expat - TODO: this is needed only for libplask, static/dynamic should be detected
    add_definitions(-DFMT_HEADER_ONLY)  #don't compile cppformat, workaround many linker errors
    # set(CMAKE_CXX_FLAGS "${CMAKE_CXX_FLAGS} /std:c++14")
=======
    # _SCL_SECURE_NO_WARNINGS and D_CRT_SECURE_NO_WARNINGS hide many warnings which are caused by boost and fmt under MSVC, https://msdn.microsoft.com/query/dev14.query?appId=Dev14IDEF1&l=EN-US&k=k(C4996)&rd=true
    add_definitions(-DBOOST_ALL_DYN_LINK)   # MSVC+cmake require this to properly detect dynamic boost libraries
    add_definitions(-DXML_STATIC)           # We use static expat - TODO: this is needed only for libplask, static/dynamic should be detected
    add_definitions(-DFMT_HEADER_ONLY)      # don't compile fmt, workaround many linker errors
>>>>>>> d78944ed
else(MSVC)
    if(MINGW)
        set(CMAKE_CXX_FLAGS "-std=gnu++11 ${CMAKE_CXX_FLAGS}")
    else()
        set(CMAKE_CXX_FLAGS "-std=c++11 ${CMAKE_CXX_FLAGS}")
    endif()
    set(CMAKE_CXX_FLAGS "${CMAKE_CXX_FLAGS} -Wall -Wno-narrowing -Wno-sign-compare -Wno-unknown-pragmas -Wno-ignored-qualifiers")   # -Wsuggest-override - older gcc does not support this
endif(MSVC)

if(WIN32 AND "${CMAKE_SIZEOF_VOID_P}" EQUAL "8")
    set(WIN64 YES) # CMake cannot automatically detect that we compile for WIN64
    set(CMAKE_CXX_FLAGS "${CMAKE_CXX_FLAGS} -DMS_WIN64")
endif()

# Turn-off strict aliasing for Python code and set some other specific compiler options
if(CMAKE_COMPILER_IS_GNUCXX)
    set(CMAKE_CXX_FLAGS "${CMAKE_CXX_FLAGS} -Wno-maybe-uninitialized")
    execute_process(COMMAND ${CMAKE_CXX_COMPILER} -dumpversion OUTPUT_VARIABLE GNUCXX_VERSION)
    if(WIN32)
        set(CMAKE_CXX_FLAGS "${CMAKE_CXX_FLAGS} -fno-strict-aliasing -Wno-unused-local-typedefs")
    else()
        if ((GNUCXX_VERSION VERSION_GREATER 4.7 OR GNUCXX_VERSION VERSION_EQUAL 4.7))
            set(no_strict_aliasing_flag "-fno-strict-aliasing")
        endif()
    endif()
elseif(${CMAKE_CXX_COMPILER_ID} STREQUAL "Clang")
    set(no_strict_aliasing_flag "-fno-strict-aliasing")
endif()

include_directories(.)          # solvers can include plask using <plask/plask.hpp>
include_directories(python)     # solvers can also include <plask/python.hpp>
include_directories(extlib)     # place for local external libraries
include_directories(${CMAKE_BINARY_DIR}/include) # for include plask/config.h

set(CMAKE_RUNTIME_OUTPUT_DIRECTORY "bin")
set(CMAKE_LIBRARY_OUTPUT_DIRECTORY "lib")
set(CMAKE_ARCHIVE_OUTPUT_DIRECTORY "lib")
foreach(CONF ${CMAKE_CONFIGURATION_TYPES})   # used by MSVC
    STRING(TOUPPER "${CONF}" CONF)
    SET(CMAKE_RUNTIME_OUTPUT_DIRECTORY_${CONF} ${CMAKE_CFG_INTDIR}/bin)
    SET(CMAKE_LIBRARY_OUTPUT_DIRECTORY_${CONF} ${CMAKE_CFG_INTDIR}/lib)
    SET(CMAKE_ARCHIVE_OUTPUT_DIRECTORY_${CONF} ${CMAKE_CFG_INTDIR}/lib)
endforeach()
set(PLASK_PATH "${CMAKE_BINARY_DIR}/${CMAKE_CFG_INTDIR}/lib/plask")

set(CMAKE_MODULE_PATH ${CMAKE_SOURCE_DIR}/cmake)

execute_process(COMMAND git show -s --pretty=format:%cd.%h --date=short WORKING_DIRECTORY ${CMAKE_SOURCE_DIR}
                RESULT_VARIABLE git_version_ok OUTPUT_VARIABLE PLASK_VERSION OUTPUT_STRIP_TRAILING_WHITESPACE)  # old git does not have --date=format
if("${git_version_ok}" STREQUAL "0")
    string(REPLACE "-" "." PLASK_VERSION "${PLASK_VERSION}")
else()
    string(TIMESTAMP PLASK_VERSION "%Y.%m.%d")
endif()
message(STATUS "PLaSK version ${PLASK_VERSION}")

# ---------- Configurable options --------------------------------------------

include(CMakeDependentOption)

option(BUILD_DEVEL_DOC "Build doxygen documentation." OFF)

option(BUILD_PYTHON "Build and install Python interface to PLaSK (recommended)." ON)
cmake_dependent_option(BUILD_PYTHON_MODULE "Build Python interface as external module." OFF "BUILD_PYTHON" OFF)
cmake_dependent_option(BUILD_GUI "Build and install GUI." ON "BUILD_PYTHON" OFF)

option(BUILD_TESTING "Build unit tests." ON)
cmake_dependent_option(RUN_TESTS "Run unit tests." ON "BUILD_TESTING" OFF)

option(USE_OMP "Use OpenMP" ON)

set(USE_PROFILER "" CACHE STRING "Type of the profiler to use. Leave empty for no profiling. Set to 'GNU' if you want to use gprof or to 'Google' for google perftools.")

if(WIN32)
    set(USE_MANIFEST "msvcr90" CACHE STRING "Manifest to include into Windows executables")
endif()

option(LICENSE_CHECK "Perform license check" OFF)

option(PRINT_STACKTRACE_ON_EXCEPTION "Print stack-trace on stderr when plask::Exception is throwed (works only in debug mode)." ON)

<<<<<<< HEAD
option(PLASK_OPTIONAL_STD "Use std optional (supported by C++17) instead of boost one." OFF)

#TODO if disabled, plask should find and use external cppformat lib.
#option(PLASK_EXPORTS_CPPFORMAT "Export cppformat symbols in libplask (affects only windows)" ON)
=======
#TODO if disabled, plask should find and use external fmt lib.
option(PLASK_EXPORTS_FMT "Export fmt symbols in libplask (affects only windows)" ON)
>>>>>>> d78944ed

option(INSTALL_DEV "Install headers to system locations" OFF)
option(INSTALL_MATERIALS_DEV "Install headers for compuling materials" OFF)

if(CMAKE_COMPILER_IS_GNUCXX)
    option(USE_GLIBCXX_PARALLEL "use the libstdc++ parallel mode (experimental in libstdc++v3)" OFF)
endif(CMAKE_COMPILER_IS_GNUCXX)

#option (PACK_EXE "Self-pack and strip executables." OFF)  # compress exe

set(PYTHON_VERSION "" CACHE STRING "Python version to use")

set(ECM_ENABLE_SANITIZERS "" CACHE STRING "semicolon-separated list of sanitizers to use: leak (requires address), undefined, (and up to one of:) address, memory, thread")
include(ECMEnableSanitizers)    # sanitizers, this module is also included in debian package: extra-cmake-modules

# ---------- Profiler --------------------------------------------
string(TOLOWER "${USE_PROFILER}" USE_PROFILER)
if(USE_PROFILER STREQUAL "gnu")
    set(CMAKE_C_FLAGS "-pg ${CMAKE_C_FLAGS}")
    set(CMAKE_CXX_FLAGS "-pg ${CMAKE_CXX_FLAGS}")
    set(CMAKE_EXE_LINKER_FLAGS "-pg ${CMAKE_EXE_LINKER_FLAGS}")
    set(CMAKE_SHARED_LINKER_FLAGS "-pg ${CMAKE_SHARED_LINKER_FLAGS}")
    set(CMAKE_MODULE_LINKER_FLAGS "-pg ${CMAKE_MODULE_LINKER_FLAGS}")
    message(STATUS "Using GNU profiler")
elseif(USE_PROFILER STREQUAL "google")
    set(CMAKE_EXE_LINKER_FLAGS "${CMAKE_EXE_LINKER_FLAGS} -lprofiler")
    set(CMAKE_SHARED_LINKER_FLAGS "${CMAKE_SHARED_LINKER_FLAGS} -lprofiler")
    set(CMAKE_MODULE_LINKER_FLAGS "${CMAKE_MODULE_LINKER_FLAGS} -lprofiler")
    message(STATUS "Using Google perftools profiler")
endif()

# ---------- NuGet paths ---------------------------------------------------

if(NUGET_PACKAGES_PATH)
    # TODO use the highest number not higher than compiler version intead of constants like "v110"
    file(GLOB nuget_expat_includedir "${NUGET_PACKAGES_PATH}/expat*/build/native/include")
    file(GLOB nuget_expat_libdir "${NUGET_PACKAGES_PATH}/expat*/build/native/lib/v110/x64/Release/static/utf8")
    list(APPEND CMAKE_INCLUDE_PATH ${nuget_expat_includedir})
    list(APPEND CMAKE_LIBRARY_PATH ${nuget_expat_libdir})
    file(GLOB nuget_eigen_includedir "${NUGET_PACKAGES_PATH}/Eigen*/build/native/include")
        list(APPEND CMAKE_INCLUDE_PATH ${nuget_eigen_includedir})
    #file(GLOB nuget_blas_includedir "${NUGET_PACKAGES_PATH}/OpenBLAS*/lib/native/include")
    #file(GLOB nuget_blas_libdir "${NUGET_PACKAGES_PATH}/OpenBLAS*/lib/native/lib/x64" "${NUGET_PACKAGES_PATH}/lib/native/bin/x64")
    #list(APPEND CMAKE_INCLUDE_PATH ${nuget_blas_includedir})
    #list(APPEND CMAKE_LIBRARY_PATH ${nuget_blas_libdir})
    #file(GLOB nuget_boost_includedir "${NUGET_PACKAGES_PATH}/boost*/lib/native/include")
    #list(APPEND CMAKE_INCLUDE_PATH ${nuget_boost_includedir})
    #message("CMAKE_INCLUDE_PATH is: ${CMAKE_INCLUDE_PATH}")
    #message("CMAKE_LIBRARY_PATH is: ${CMAKE_LIBRARY_PATH}")
endif(NUGET_PACKAGES_PATH)

# ---------- External libraries --------------------------------------------
if(WIN32)
    get_filename_component(compliler_prefix_path ${CMAKE_CXX_COMPILER} PATH)
    get_filename_component(compliler_prefix_path ${compliler_prefix_path} PATH) # get rid of bin
    #TODO test how it should look like if we use MSVC
    list(APPEND CMAKE_SYSTEM_PREFIX_PATH ${compliler_prefix_path})
endif()

if(BUILD_PYTHON)
    set(PLASK_PYTHON_PATH "${PLASK_PATH}/python/plask")

    if(NOT "${PYTHON_VERSION}" STREQUAL "${previous_user_python_version}")
        unset(PYTHON_INCLUDE_DIR CACHE)
        unset(PYTHON_INCLUDE_PATH CACHE)
        set(previous_user_python_version ${PYTHON_VERSION} CACHE INTERNAL "Python version previously chosen by the user (to detect change)")
    endif()

    find_package(PythonInterp ${PYTHON_VERSION} REQUIRED)
    find_package(PythonLibs "${PYTHON_VERSION_MAJOR}.${PYTHON_VERSION_MINOR}" REQUIRED)
    find_package(numpy REQUIRED)

    # Require Python >= 2.6
    math(EXPR PYTHON_VERSION_NUM "100 * ${PYTHON_VERSION_MAJOR} + ${PYTHON_VERSION_MINOR}")
    if(${PYTHON_VERSION_NUM} LESS 206)
        message(FATAL_ERROR "Python 2.6 or newer required.")
    endif()
endif(BUILD_PYTHON)

find_package(EXPAT REQUIRED)
include_directories(${EXPAT_INCLUDE_DIR})

# ---------- Boost components --------------------------------------------
# Add any boost component here that any part of the project can use ever

set(boost_components system filesystem) # thread
if(BUILD_TESTING)
    set(boost_components ${boost_components} unit_test_framework)
endif(BUILD_TESTING)

option(USE_STATIC_BOOST "use static boost (not recommended)" OFF)
if(USE_STATIC_BOOST)
    add_definitions("-DBOOST_PYTHON_STATIC_LIB")  # fix linker errors to boost python
    set(Boost_USE_STATIC_LIBS ON)
endif(USE_STATIC_BOOST)

if(BUILD_PYTHON)
    find_package(Boost QUIET COMPONENTS "python-py${PYTHON_VERSION_MAJOR}${PYTHON_VERSION_MINOR}")
    unset(Boost_LIBRARIES)
    if(Boost_PYTHON-PY${PYTHON_VERSION_MAJOR}${PYTHON_VERSION_MINOR}_FOUND)
        list(APPEND boost_components "python-py${PYTHON_VERSION_MAJOR}${PYTHON_VERSION_MINOR}")
        set(Boost_PYTHON_LIBRARIES ${Boost_PYTHON-PY${PYTHON_VERSION_MAJOR}${PYTHON_VERSION_MINOR}_LIBRARIES})
    else()
		find_package(Boost QUIET COMPONENTS "python${PYTHON_VERSION_MAJOR}")
		unset(Boost_LIBRARIES)
		if(Boost_PYTHON${PYTHON_VERSION_MAJOR}_FOUND)
			list(APPEND boost_components "python${PYTHON_VERSION_MAJOR}")
			set(Boost_PYTHON_LIBRARIES ${Boost_PYTHON${PYTHON_VERSION_MAJOR}_LIBRARIES})
		else()
			list(APPEND boost_components "python")
		endif()
    endif()
endif()

find_package(Boost REQUIRED COMPONENTS ${boost_components})
include_directories(${Boost_INCLUDE_DIRS})
link_directories(${Boost_LIBRARY_DIRS})

if(MINGW)
    set(CMAKE_CXX_FLAGS "${CMAKE_CXX_FLAGS} -Wno-attributes") # get rid of annoying warnings in Boost
endif()

## ---------- OpenMP -----------------------------------------------------------

if(USE_OMP OR USE_GLIBCXX_PARALLEL) # compile with OpenMP
    find_package(OpenMP 3.0)
    if(OPENMP_FOUND)
        if(USE_GLIBCXX_PARALLEL)
            set(OpenMP_C_FLAGS "${OpenMP_C_FLAGS} -march=native -D_GLIBCXX_PARALLEL")
            set(OpenMP_CXX_FLAGS "${OpenMP_CXX_FLAGS} -march=native -D_GLIBCXX_PARALLEL")
        endif(USE_GLIBCXX_PARALLEL)
        set(CMAKE_C_FLAGS "${CMAKE_C_FLAGS} ${OpenMP_C_FLAGS}")
        set(CMAKE_CXX_FLAGS "${CMAKE_CXX_FLAGS} ${OpenMP_CXX_FLAGS}")
        set(CMAKE_EXE_LINKER_FLAGS "${CMAKE_EXE_LINKER_FLAGS} ${OpenMP_CXX_FLAGS}")
        set(CMAKE_SHARED_LINKER_FLAGS "${CMAKE_SHARED_LINKER_FLAGS} ${OpenMP_CXX_FLAGS}")
        set(CMAKE_MODULE_LINKER_FLAGS "${CMAKE_MODULE_LINKER_FLAGS} ${OpenMP_CXX_FLAGS}")
    endif()
endif()

## ---------- Fortran name mangling --------------------------------------------
option(DETECT_FORTRAN_NAME_MANGLING "Detect Fortran name mangling scheme. When OFF, the most probable version will be used." OFF)
if(DETECT_FORTRAN_NAME_MANGLING)
    include(${CMAKE_SOURCE_DIR}/cmake/CheckFortran.cmake)
    if (CMAKE_Fortran_COMPILER)
        enable_language(Fortran)
        include(FortranCInterface)
        FortranCInterface_HEADER("${CMAKE_BINARY_DIR}/include/plask/f77.h" MACRO_NAMESPACE "F77_")
    else ()
        message("Unable to determine Fortran name mangling scheme! Using the most probable version.")
    endif()
endif(DETECT_FORTRAN_NAME_MANGLING)

## ---------- Libraries for better stack printing ------------------------------

if(PRINT_STACKTRACE_ON_EXCEPTION)
if(CMAKE_BUILD_TYPE STREQUAL "Debug" OR CMAKE_BUILD_TYPE STREQUAL "RelWithDebInfo")
    if(NOT MSVC)
        add_definitions(-D_GLIBCXX_DEBUG)   # safe STL under linux, see https://gcc.gnu.org/onlinedocs/libstdc++/manual/debug_mode.html
    endif(NOT MSVC)
    if(WIN32)
        add_subdirectory(extlib/PEparser)    # PE parser (for proper resolving some symbols in stack printing under windows mingw)
        set(PRINT_STACKTRACE_LIBRARY "dbghelp" PEparser)
    else()
        find_package(DW)
        if(DW_FOUND)
            set(PRINT_STACKTRACE_LIBRARY ${DW_LIBRARIES})
            include_directories(${DW_INCLUDE_DIRS})
            set(BACKWARD_HAS_DW 1)
        else()  # try find bfd library if dw is not found, see https://github.com/bombela/backward-cpp/blob/master/backward.cpp
            find_package(BFD)
            if(BFD_FOUND)
                message(WARNING "PLaSK will be linked with GPLed libbfd.")  # https://sourceware.org/ml/binutils/2002-01/msg00581.html
                set(PRINT_STACKTRACE_LIBRARY ${BFD_LIBRARY})
                set(BACKWARD_HAS_BFD 1)
            else()
                set(PRINT_STACKTRACE_LIBRARY "")
            endif()
        endif()
    endif()
endif()
endif()

# ---------- Other external libraries -----------------------------------------

find_package(BLAS)
find_package(LAPACK)


# ----------===== Build and Install =====--------------------------------------------

file(GLOB_RECURSE plask_headers FOLLOW_SYMLINKS plask/*.h plask/*.hpp solvers/providers/*.h solvers/providers/*.hpp)

file(GLOB_RECURSE plask_src FOLLOW_SYMLINKS plask/*.cpp solvers/providers/*.cpp)

# Python sources and files
file(GLOB_RECURSE python_plask_src FOLLOW_SYMLINKS python/plask/*.cpp python/plask/*.h)
file(GLOB_RECURSE python_plask_py python/plask/*.py)
list(REMOVE_ITEM python_plask_py "${CMAKE_SOURCE_DIR}/python/plask/_plask.py")

if(WIN32 AND NOT MSVC AND USE_MANIFEST)
    set(manifest "1 24 \"${CMAKE_SOURCE_DIR}/toolset/mingw/${USE_MANIFEST}.manifest\"\n")
else()
    set(manifest "")
endif()

# ---------- External libraries built by us -----------------------------------------

# CAMOS
add_subdirectory(extlib/camos)
add_subdirectory(extlib/fftpacx)

# fmt
if(NOT MSVC AND PLASK_EXPORTS_FMT)
    list(APPEND plask_src extlib/fmt/format.cc extlib/fmt/ostream.cc)
endif()

# ---------- PLaSK library --------------------------------------------

add_library(libplask SHARED ${plask_src} ${plask_headers})
target_link_libraries(libplask ${Boost_FILESYSTEM_LIBRARY} ${Boost_SYSTEM_LIBRARY} ${EXPAT_LIBRARIES} ${PRINT_STACKTRACE_LIBRARY}) # ${Boost_THREAD_LIBRARY}
if(WIN32)
    target_link_libraries(libplask kernel32 iphlpapi)
    if(INSTALL_DEV)
        install(TARGETS libplask RUNTIME DESTINATION bin COMPONENT core
                                 ARCHIVE DESTINATION lib COMPONENT dev)
    else()
        install(TARGETS libplask RUNTIME DESTINATION bin COMPONENT core)
    endif()
    if(MSVC)    # defualt "plask.pdb" is overriden by file for plask.exe, so we use different name ("libplask.pdb")
        set_target_properties (libplask PROPERTIES PDB_NAME libplask)
    endif(MSVC)
else()
    target_link_libraries(libplask dl)
    install(TARGETS libplask LIBRARY DESTINATION lib COMPONENT core)
endif()
set_target_properties(libplask PROPERTIES OUTPUT_NAME plask COMPILE_FLAGS "-DPLASK_EXPORTS -DFMT_EXPORT")

#if (NOT WIN32) # can be usefull if more thread libraries will be used
#    target_link_libraries(sdsolver "pthread")
#endif()

if(INSTALL_DEV)
    install(DIRECTORY plask DESTINATION include COMPONENT dev FILES_MATCHING PATTERN "*.h" PATTERN "*.hpp" PATTERN ".*" EXCLUDE)
    install(DIRECTORY solvers/providers DESTINATION include/plask COMPONENT dev FILES_MATCHING PATTERN "*.h" PATTERN "*.hpp" PATTERN ".*" EXCLUDE)
    install(FILES extlib/fmt/format.h DESTINATION include/fmt COMPONENT dev)
    install(FILES ${CMAKE_BINARY_DIR}/include/plask/config.h DESTINATION include/plask COMPONENT dev)
endif()

set(PLaSK_LIBRARIES libplask)
set(PLaSK_PYTHON_LIBRARIES libplask_python)

# ---------- Default materials --------------------------------------------

add_subdirectory(materials)

# ---------- Program to sign license file ----------------------
file(GLOB_RECURSE license_sign_src FOLLOW_SYMLINKS license_sign/*.cpp license_sign/*.h)
add_executable(plask-license-sign ${license_sign_src})
target_link_libraries(plask-license-sign libplask)

# Copy example license file for easier development
if(CMAKE_CONFIGURATION_TYPES)
    foreach(CONF ${CMAKE_CONFIGURATION_TYPES})   # under multi-target env. (like MSVC) install licence for all configurations
        configure_file(${CMAKE_SOURCE_DIR}/plask_license.xml ${CMAKE_BINARY_DIR}/${CONF}/plask_license.xml COPYONLY)
    endforeach()
else()
    configure_file(${CMAKE_SOURCE_DIR}/plask_license.xml ${CMAKE_BINARY_DIR}/plask_license.xml COPYONLY)
endif()


# ---------- Python --------------------------------------------

if(BUILD_PYTHON)

    foreach(py_file ${python_plask_py})
        get_filename_component(py_file_base ${py_file} NAME)
        list(APPEND python_plask_py_copied ${PLASK_PYTHON_PATH}/${py_file_base})
        add_custom_command(OUTPUT ${PLASK_PYTHON_PATH}/${py_file_base}
                           COMMAND ${CMAKE_COMMAND} ARGS -E copy ${py_file} ${PLASK_PYTHON_PATH}/${py_file_base}
                           DEPENDS ${py_file})
        list(APPEND python_plask_pyc ${PLASK_PYTHON_PATH}/${py_file_base}c)
        list(APPEND python_plask_pyo ${PLASK_PYTHON_PATH}/${py_file_base}o)
    endforeach()

    add_custom_target(python-scripts ALL DEPENDS ${python_plask_py_copied})

    if(WIN32)
        add_custom_command(TARGET python-scripts COMMAND ${PYTHON_EXECUTABLE} -m compileall -q ${PLASK_PYTHON_PATH})
        add_custom_command(TARGET python-scripts COMMAND ${PYTHON_EXECUTABLE} -O -m compileall -q ${PLASK_PYTHON_PATH})
        install(FILES ${python_plask_pyc} DESTINATION lib/plask/python/plask COMPONENT core)
        install(FILES ${python_plask_pyo} DESTINATION lib/plask/python/plask COMPONENT core)
    endif()

    include_directories(${PYTHON_INCLUDE_DIRS} ${NUMPY_INCLUDE_DIRS})

    add_library(libplask_python SHARED ${python_plask_src})
    target_link_libraries(libplask_python ${PYTHON_LIBRARIES} ${Boost_PYTHON_LIBRARIES} libplask)
    set_target_properties(libplask_python PROPERTIES OUTPUT_NAME plask_python)
    if(DEFINED no_strict_aliasing_flag)
        set_target_properties(libplask_python PROPERTIES COMPILE_FLAGS "${no_strict_aliasing_flag} -DPLASK_PYTHON_EXPORTS")
    else()
        set_target_properties(libplask_python PROPERTIES COMPILE_FLAGS -DPLASK_PYTHON_EXPORTS)
    endif()
    #if(WIN32)
    #    set_target_properties(libplask_python PROPERTIES LINK_FLAGS -Wl,--export-all-symbols)
    #endif()
    # if(BUILD_PYTHON_MODULE)
    # endif()

    if(WIN32)
        if(INSTALL_DEV)
            install(TARGETS libplask_python RUNTIME DESTINATION bin COMPONENT core
                                            ARCHIVE DESTINATION lib COMPONENT dev)
        else()
            install(TARGETS libplask_python RUNTIME DESTINATION bin COMPONENT core)
        endif()
    else()
        install(TARGETS libplask_python LIBRARY DESTINATION lib COMPONENT core)
    endif()

    if(WIN32 AND NOT MSVC)
        file(WRITE ${CMAKE_BINARY_DIR}/CMakeFiles/plask.rc "${manifest}")
        add_executable(plask python/exe_main.cpp ${CMAKE_BINARY_DIR}/CMakeFiles/plask.rc)
        # For some reason MinGW wants to create import library for executable,
        # which overwrites libplask.dll.a. With this hack we name this useless
        # stuff libplask.exe.dll.a
        set_target_properties(plask PROPERTIES OUTPUT_NAME "plask.exe" SUFFIX "")
    else()
        add_executable(plask python/exe_main.cpp)
    endif()
    target_link_libraries(plask ${Boost_PYTHON_LIBRARIES} ${PYTHON_LIBRARIES} libplask_python libplask)
    add_dependencies(plask python-scripts)

    if(DEFINED no_strict_aliasing_flag OR DEFINED EXE_FLAGS)
        set_target_properties(plask PROPERTIES COMPILE_FLAGS "${no_strict_aliasing_flag} ${EXE_FLAGS}") # necessary for all code which includes "Python.h"
    endif()
    if(DEFINED EXE_FLAGS)
        set_target_properties(plask PROPERTIES LINK_FLAGS "${EXE_FLAGS}")
    endif()

    set(plask_stubs _plask geometry mesh material flow)
    foreach(stub ${plask_stubs})
        list(APPEND plask_stubs_files ${CMAKE_BINARY_DIR}/${CMAKE_CFG_INTDIR}/lib/plask/python/plask/${stub}.py)
        list(APPEND plask_stubs_modules plask.${stub})
    endforeach()
    file(REMOVE ${plask_stubs_files}) # wrong stubs can make build fail
    if(BUILD_GUI)
        if(CMAKE_CONFIGURATION_TYPES)
            foreach(CONF ${CMAKE_CONFIGURATION_TYPES})   # under multi-target env. (like MSVC) install stubs for all configurations
                file(MAKE_DIRECTORY ${CMAKE_BINARY_DIR}/${CONF}/share/plask/stubs)
            endforeach()
        else()
            file(MAKE_DIRECTORY ${CMAKE_BINARY_DIR}/${CMAKE_CFG_INTDIR}/share/plask/stubs)
        endif()
        add_custom_command(OUTPUT ${plask_stubs_files}
                           COMMAND plask -lwarning ${CMAKE_SOURCE_DIR}/toolset/makestub.py ${plask_stubs_modules}
                           DEPENDS plask ${CMAKE_SOURCE_DIR}/toolset/makestub.py ${material_targets}
                           WORKING_DIRECTORY ${CMAKE_BINARY_DIR}/${CMAKE_CFG_INTDIR}/lib/plask/python
                          )
        install(FILES ${plask_stubs_files} DESTINATION lib/plask/python/plask COMPONENT gui)
    endif()

    install(FILES ${python_plask_py_copied} DESTINATION lib/plask/python/plask COMPONENT core)
    install(TARGETS plask RUNTIME DESTINATION bin COMPONENT core)
    if (INSTALL_DEV)
        install(DIRECTORY python/plask DESTINATION include COMPONENT dev FILES_MATCHING PATTERN "python*.h" PATTERN "python*.hpp" PATTERN ".*" EXCLUDE)
        install(DIRECTORY python/plask/python_util DESTINATION include/plask COMPONENT dev)
    endif()

    # GUI
    if(BUILD_GUI)
        if(WIN32)
            file(WRITE ${CMAKE_BINARY_DIR}/CMakeFiles/plaskgui.rc "${manifest}2 ICON \"${CMAKE_SOURCE_DIR}/utils/plask.ico\"\n200 ICON \"${CMAKE_SOURCE_DIR}/utils/xpl.ico\"\n")
            add_executable(plaskgui WIN32 python/exe_gui.cpp ${CMAKE_BINARY_DIR}/CMakeFiles/plaskgui.rc)
        else()
            add_executable(plaskgui WIN32 python/exe_gui.cpp)
        endif()
        target_link_libraries(plaskgui ${Boost_PYTHON_LIBRARIES} ${PYTHON_LIBRARIES} libplask_python libplask)
        if(DEFINED no_strict_aliasing_flag OR DEFINED EXE_FLAGS)
            set_target_properties(plaskgui PROPERTIES COMPILE_FLAGS "${no_strict_aliasing_flags} ${EXE_FLAGS}") # necessary for all code which includes "Python.h"
        endif()
        if(DEFINED EXE_FLAGS)
            set_target_properties(plaskgui PROPERTIES LINK_FLAGS "${EXE_FLAGS}")
        endif()

        if(WIN32)
            file(GLOB_RECURSE gui_files RELATIVE ${CMAKE_SOURCE_DIR} ${CMAKE_SOURCE_DIR}/gui/*.py)
            foreach(gui_file ${gui_files})
                add_custom_command(OUTPUT ${PLASK_PATH}/${gui_file}
                                   COMMAND ${CMAKE_COMMAND} ARGS -E copy ${CMAKE_SOURCE_DIR}/${gui_file} ${PLASK_PATH}/${gui_file}
                                   DEPENDS ${CMAKE_SOURCE_DIR}/${gui_file})
                list(APPEND gui_files_copied ${PLASK_PATH}/${gui_file})
                list(APPEND gui_files_pyc ${PLASK_PATH}/${gui_file}c)
                list(APPEND gui_files_pyo ${PLASK_PATH}/${gui_file}o)
            endforeach()
            add_custom_command(OUTPUT ${gui_files_pyc} COMMAND ${PYTHON_EXECUTABLE} -m compileall -q ${PLASK_PATH}/gui DEPENDS ${gui_files_copied})
            add_custom_command(OUTPUT ${gui_files_pyo}  COMMAND ${PYTHON_EXECUTABLE} -O -m compileall -q ${PLASK_PATH}/gui)
            add_custom_target(gui-files ALL DEPENDS ${gui_files_pyc} ${gui_files_pyo})
            install(DIRECTORY ${PLASK_PATH}/gui DESTINATION lib/plask COMPONENT GUI)
            install(DIRECTORY gui DESTINATION lib/plask COMPONENT GUI
                    PATTERN .* EXCLUDE
                    PATTERN *.xpl EXCLUDE
                    PATTERN *.py EXCLUDE
                    PATTERN *.pyc EXCLUDE
                    PATTERN *.pyo EXCLUDE
            )
        else()
            install(DIRECTORY gui DESTINATION lib/plask COMPONENT GUI
                    PATTERN .* EXCLUDE
                    PATTERN *.xpl EXCLUDE
                    PATTERN *.pyc EXCLUDE
                    PATTERN *.pyo EXCLUDE
            )
            # This will make plaskgui work without install
            execute_process(COMMAND ${CMAKE_COMMAND} -E create_symlink ../../../gui ${PLASK_PATH}/gui)
        endif()

        install(TARGETS plaskgui DESTINATION bin COMPONENT GUI)

        if(UNIX)
            install(FILES utils/application-x-plask.xml DESTINATION share/mime/packages COMPONENT GUI)
            install(FILES utils/plaskgui.desktop DESTINATION share/applications COMPONENT GUI)
            foreach(s 16 24 32 48)
                install(FILES ${CMAKE_SOURCE_DIR}/gui/icons/hicolor/${s}x${s}/apps/plask.png
                        DESTINATION share/icons/hicolor/${s}x${s}/apps COMPONENT core)
                install(FILES ${CMAKE_SOURCE_DIR}/gui/icons/hicolor/${s}x${s}/apps/plaskgui.png
                        DESTINATION share/icons/hicolor/${s}x${s}/apps COMPONENT GUI)
                install(FILES ${CMAKE_SOURCE_DIR}/gui/icons/hicolor/${s}x${s}/mimetypes/application-x-plask.png
                        DESTINATION share/icons/hicolor/${s}x${s}/mimetypes COMPONENT GUI)
            endforeach()
            install(FILES ${CMAKE_SOURCE_DIR}/gui/icons/hicolor/16x16/mimetypes/application-x-plask.png
                    DESTINATION share/icons/hicolor/16x16/mimetypes COMPONENT GUI)
            install(FILES ${CMAKE_SOURCE_DIR}/gui/icons/hicolor/scalable/apps/plask.svg
                    DESTINATION share/icons/hicolor/scalable/apps COMPONENT GUI)
            install(FILES ${CMAKE_SOURCE_DIR}/gui/icons/hicolor/scalable/apps/plaskgui.svg
                    DESTINATION share/icons/hicolor/scalable/apps COMPONENT GUI)
            install(FILES ${CMAKE_SOURCE_DIR}/gui/icons/hicolor/scalable/mimetypes/application-x-plask.svg
                    DESTINATION share/icons/hicolor/scalable/mimetypes COMPONENT GUI)
        endif()

        file(GLOB_RECURSE gui_pyc ${CMAKE_SOURCE_DIR}/gui/*.pyc)
        if(gui_pyc)
            file(REMOVE ${gui_pyc})
        endif()

    endif()

endif(BUILD_PYTHON)


# ---------- Macro for testing --------------------------------------------
if(WIN32)
    set(ENV_PATH $ENV{PATH})
    string(REPLACE ";" "\;" ENV_PATH "${ENV_PATH}")
    string(REPLACE "/" "\\" plask_bin_path "${CMAKE_BINARY_DIR}/${CMAKE_CFG_INTDIR}/bin")
    #string(REPLACE "/" "\\" plask_bin_path "$<TARGET_FILE_DIR:plask>")
endif()

macro(add_python_test test test_file)
    add_test(NAME python/${test}
             COMMAND plask ${CMAKE_SOURCE_DIR}/tests/python/main ${test_file})  # $<TARGET_FILE_DIR:plask>  $<TARGET_FILE:plask>
endmacro()

macro(add_xpl_test test test_file)
    add_test(NAME xpl/${test}
             COMMAND plask ${CMAKE_SOURCE_DIR}/tests/python/xpl ${test_file})
endmacro()

macro(add_solver_test test test_file)
    add_test(NAME ${test} COMMAND ${PLASK_SOLVER_PATH}/${test_file})
    if(WIN32)
        set_tests_properties(${test} PROPERTIES ENVIRONMENT "PATH=${plask_bin_path}\;${ENV_PATH}")
    endif()
    set(SOLVER_TEST_DEPENDS ${test_file})
endmacro()

# ----------===== Solvers =====--------------------------------------------

macro(solv_option solv opt)
    string(REPLACE "/" "_" ${opt} ${solv})
    string(TOUPPER "BUILD_SOLVER_${${opt}}" ${opt})
endmacro()

# Automagically get list of available solvers and set options to turn on/off building particular solvers
file(GLOB_RECURSE solver_lists RELATIVE  ${CMAKE_SOURCE_DIR}/solvers solvers/*CMakeLists.txt)
list(REMOVE_ITEM solver_lists solvers/skel/CMakeLists.txt)
message(STATUS "Will build the following solvers (in case of error disable the offending solver and try again):")
foreach(solv ${solver_lists})
    string(REPLACE "/CMakeLists.txt" "" solv ${solv})
    if (NOT ${solv} STREQUAL skel)
        list(APPEND solvers ${solv})
        solv_option(${solv} opt)
        option(${opt} "Build solver '${solv}'" ON)
        if (${opt})
            message(STATUS "  ${solv}: YES")
        else()
            message(STATUS "  ${solv}: NO")
        endif()
    endif()
endforeach()

# Scan solver categories and copy Python files
if(BUILD_PYTHON)
    file(GLOB solvers_cats RELATIVE ${CMAKE_SOURCE_DIR}/solvers ${CMAKE_SOURCE_DIR}/solvers/*)
    list(REMOVE_ITEM solvers_cats skel)
    foreach(cat ${solvers_cats})
        file(GLOB lst ${CMAKE_SOURCE_DIR}/solvers/${cat}/*/solvers.yml)
        file(MAKE_DIRECTORY ${PLASK_PATH}/solvers/${cat})
        add_custom_command(OUTPUT ${PLASK_PATH}/solvers/${cat}/__init__.py
                           COMMAND ${PYTHON_EXECUTABLE} ARGS ${CMAKE_SOURCE_DIR}/toolset/make_category_package.py ${CMAKE_SOURCE_DIR}/solvers/${cat} ${PLASK_PATH}/solvers/${cat}
                           DEPENDS ${lst})
        install(FILES ${PLASK_PATH}/solvers/${cat}/__init__.py DESTINATION lib/plask/solvers/${cat} COMPONENT solvers)
        list(APPEND solvers_packages ${PLASK_PATH}/solvers/${cat}/__init__.py)
        file(GLOB python_solvers_${cat} ${CMAKE_SOURCE_DIR}/solvers/${cat}/*.py)
        install(FILES ${python_solvers_${cat}} DESTINATION lib/plask/solvers/${cat} COMPONENT solvers)
    endforeach()
    add_custom_target(solvers-packages ALL DEPENDS ${solvers_packages})
endif()

# Build solvers
set(solvers_test_targets "")
set(validate_ymls_targets "")
foreach(solv ${solvers})
    solv_option(${solv} opt)
    option(${opt} "Build solver '${solv}'" ON)
    if (${opt})
        if(BUILD_TESTING)
            string(REGEX REPLACE "/|_" "" solvtarget ${solv})
            list(APPEND solvers_test_targets "solver-${solvtarget}-test")
            list(APPEND validate_ymls_targets "validate-solver-${solvtarget}-yml")
        endif()
        add_subdirectory(solvers/${solv})
    endif()
endforeach()

add_custom_target(validate-yml DEPENDS ${validate_ymls_targets})

if(BUILD_PYTHON AND BUILD_GUI)
    add_custom_target(plask-stubs ALL DEPENDS ${plask_stubs_files} ${plask_solvers_stubs_files})
endif()

# ----------===== Unit tests =====--------------------------------------------
if(BUILD_TESTING)

    set(plask_test_depends ${material_targets} solvers-packages) # we need materials for testing

    enable_testing()
    if(Boost_UNIT_TEST_FRAMEWORK_FOUND)
        file(GLOB_RECURSE plask-test_src FOLLOW_SYMLINKS tests/plask/*.cpp tests/plask/*.h)
        add_executable(plask-test ${plask-test_src})
        set_target_properties(plask-test PROPERTIES OUTPUT_NAME test_plask)
        target_link_libraries(plask-test ${Boost_UNIT_TEST_FRAMEWORK_LIBRARIES} libplask)
        set(plask_test_depends ${plask_test_depends} plask-test)
        file(GLOB_RECURSE plask_tests RELATIVE ${CMAKE_CURRENT_SOURCE_DIR}/tests/plask FOLLOW_SYMLINKS tests/plask/*.cpp tests/plask/*.cxx)
        list(REMOVE_ITEM plask_tests main.cpp)
        foreach(test_file ${plask_tests})
            get_filename_component(test ${test_file} NAME_WE)
            add_test(plask/${test} ${CMAKE_RUNTIME_OUTPUT_DIRECTORY}/test_plask -s no -t ${test})
        endforeach()
    else(Boost_UNIT_TEST_FRAMEWORK_FOUND)
        message("Boost Test Library not found. Building without C++ unit tests.")
    endif(Boost_UNIT_TEST_FRAMEWORK_FOUND)

    if(BUILD_PYTHON)
        file(GLOB_RECURSE python_tests_module_src FOLLOW_SYMLINKS tests/python/*.cpp)

        set(plask_test_depends ${plask_test_depends} plask)

        if(WIN32)
            add_library(plask-test-python SHARED ${python_tests_module_src})
            set_target_properties(plask-test-python PROPERTIES SUFFIX ".pyd" RUNTIME_OUTPUT_DIRECTORY "${PLASK_PATH}/python")
        else()
            add_library(plask-test-python MODULE ${python_tests_module_src})
            set_target_properties(plask-test-python PROPERTIES LIBRARY_OUTPUT_DIRECTORY "${PLASK_PATH}/python")
        endif()
        set_target_properties(plask-test-python PROPERTIES OUTPUT_NAME plasktest PREFIX "")
        if (WIN32)
            target_link_libraries(plask-test-python ${PYTHON_LIBRARIES} ${Boost_LIBRARIES} libplask libplask_python)
        else()
            target_link_libraries(plask-test-python ${PYTHON_LIBRARIES} ${Boost_LIBRARIES} libplask)
        endif()
        set(plask_test_depends ${plask_test_depends} plask-test-python)

        file(GLOB_RECURSE python_tests FOLLOW_SYMLINKS tests/python/*.py)
        foreach(test_file ${python_tests})
            get_filename_component(test ${test_file} NAME_WE)
            add_python_test(${test} ${test_file})
        endforeach()
    endif(BUILD_PYTHON)

    if (CTEST_CONFIGURATION_TYPE)
        set(CTEST_EXTRA_PARAMS "-C ${CTEST_CONFIGURATION_TYPE}")
    else(CTEST_CONFIGURATION_TYPE)
        set(CTEST_EXTRA_PARAMS "")
    endif(CTEST_CONFIGURATION_TYPE)

    if (RUN_TESTS)
        add_custom_target(tests ALL ${CMAKE_CTEST_COMMAND} ${CTEST_EXTRA_PARAMS} --output-on-failure --timeout 60 DEPENDS ${plask_test_depends} ${solvers_test_targets})  #-C ${CTEST_CONFIGURATION_TYPE}
    else()
        add_custom_target(tests ${CMAKE_CTEST_COMMAND} ${CTEST_EXTRA_PARAMS} --output-on-failure --timeout 60 DEPENDS ${plask_test_depends} ${solvers_test_targets})
    endif()

endif(BUILD_TESTING)

# ----------===== Documentation (api) =====--------------------------------------------
if(WIN32)
    set(doc_dest doc)
else()
    set(doc_dest share/doc/plask)
endif()

find_package(Doxygen)
configure_file(${CMAKE_SOURCE_DIR}/Doxyfile.in ${CMAKE_BINARY_DIR}/Doxyfile)
if(BUILD_DEVEL_DOC)
    if(DOXYGEN_FOUND)
        add_custom_target(dox ALL ${DOXYGEN} ${CMAKE_BINARY_DIR}/Doxyfile ${plask_headers} WORKING_DIRECTORY ${CMAKE_SOURCE_DIR})
        if(INSTALL_DEV)
            install(DIRECTORY ${CMAKE_BINARY_DIR}/doc DESTINATION ${doc_dest}/devel COMPONENT dev-doc
                    PATTERN "html/*.md5" EXCLUDE PATTERN "html/*.map" EXCLUDE)
        endif()
    else()
        message("Doxygen not found. Building without documentation.")
    endif()
else()
    if(DOXYGEN_FOUND)
        add_custom_target(dox ${DOXYGEN} ${CMAKE_BINARY_DIR}/Doxyfile DEPENDS ${plask_headers} WORKING_DIRECTORY ${CMAKE_SOURCE_DIR})
    endif()
endif()

file(GLOB examples ${CMAKE_SOURCE_DIR}/doc/*.xpl ${CMAKE_SOURCE_DIR}/doc/*.py)
list(REMOVE_ITEM examples ${CMAKE_SOURCE_DIR}/doc/conf.py)
install(FILES ${examples} DESTINATION ${doc_dest}/examples COMPONENT doc)

add_subdirectory(doc)

# ----------===== Optional tools =====--------------------------------------------

set(script_permissions "OWNER_WRITE;OWNER_READ;OWNER_EXECUTE;GROUP_READ;GROUP_EXECUTE;WORLD_READ;WORLD_EXECUTE")

if(WIN32)

    set(UTILS_BINARY_DIR "${CMAKE_BINARY_DIR}/CMakeFiles/utils")
    file(MAKE_DIRECTORY ${UTILS_BINARY_DIR})
    function(compile_python_script script_path)
        get_filename_component(script ${script_path} NAME)
        set(script_rc "${UTILS_BINARY_DIR}/${script}.rc")
        set(script_pyc "${UTILS_BINARY_DIR}/${script}.pyc")
        if(DEFINED ARGV1)
            file(WRITE ${script_rc} "${manifest}2 ICON \"${ARGV1}\"\n101 256 \"${script_pyc}\"\n")
            set(exe_type windows)
        else()
            file(WRITE ${script_rc} "${manifest}101 256 \"${script_pyc}\"\n")
            set(exe_type console)
        endif()
        if(CMAKE_HOST_UNIX)
            add_custom_command(OUTPUT ${script_pyc}
                               COMMAND ${CMAKE_COMMAND} ARGS -E copy ${CMAKE_SOURCE_DIR}/utils/${script_path}.py ${UTILS_BINARY_DIR}
                               COMMAND ${PYTHON_EXECUTABLE} -c "import compileall\\; compileall.compile_file\\(\\'${UTILS_BINARY_DIR}/${script}.py\\', \\'\\', quiet=True\\)"
                               DEPENDS ${CMAKE_SOURCE_DIR}/utils/${script_path}.py)
        else()
            add_custom_command(OUTPUT ${script_pyc}
                               COMMAND ${CMAKE_COMMAND} ARGS -E copy ${CMAKE_SOURCE_DIR}/utils/${script_path}.py ${UTILS_BINARY_DIR}
                               COMMAND ${PYTHON_EXECUTABLE} -c "import compileall; compileall.compile_file('${UTILS_BINARY_DIR}/${script}.py', '', quiet=True)"
                               DEPENDS ${CMAKE_SOURCE_DIR}/utils/${script_path}.py)
        endif()
        add_executable(${script} toolset/run_python.cpp ${script_rc})
        set_source_files_properties(${script_rc} PROPERTIES OBJECT_DEPENDS ${script_pyc})
        set_source_files_properties(toolset/run_python.cpp PROPERTIES COMPILE_FLAGS "-fno-strict-aliasing")
        target_link_libraries(${script} ${PYTHON_LIBRARIES})
        set_target_properties(${script} PROPERTIES LINK_FLAGS "-m${exe_type} ${EXE_FLAGS}")
        install(TARGETS ${script} DESTINATION bin COMPONENT utils)
    endfunction()

    #compile_python_script(dan2xpl)
    #install(FILES utils/dan2xpl.py DESTINATION bin COMPONENT utils)
    #install(FILES utils/xpl2dan.py DESTINATION bin COMPONENT utils)

#else()

    #install(FILES utils/dan2xpl.py DESTINATION bin PERMISSIONS ${script_permissions} COMPONENT utils RENAME dan2xpl)
    #install(FILES utils/xpl2dan.py DESTINATION bin PERMISSIONS ${script_permissions} COMPONENT utils RENAME xpl2dan)

endif()


# ----------===== Public headers for writing material databases =====--------

if(NOT INSTALL_DEV AND INSTALL_MATERIALS_DEV)
    install(FILES plask/material.hpp plask/math.h plask/memory.h plask/exceptions.h plask/parallel.h DESTINATION include/plask COMPONENT dev)
    install(FILES plask/material/material.h plask/material/db.h  DESTINATION include/plask/material COMPONENT dev)
    install(FILES plask/utils/format.h plask/utils/string.h plask/utils/system.h DESTINATION include/plask/utils COMPONENT dev)
    install(FILES plask/vector/tensor2.h plask/vector/tensor3.h DESTINATION include/plask/vector COMPONENT dev)
    install(FILES plask/phys/constants.h plask/phys/functions.h DESTINATION include/plask/phys COMPONENT dev)
    install(FILES ${CMAKE_BINARY_DIR}/include/plask/config.h DESTINATION include/plask COMPONENT dev)
endif()

# ----------===== Packaging =====--------------------------------------------

# This is ugly! Although somehow useful for quick dirty package generation

set(CPACK_PACKAGE_DESCRIPTION_SUMMARY "Photonic LAser Simulation Kit")
set(CPACK_PACKAGE_VENDOR "Photonics Group, Lodz University of Technology")
set(CPACK_PACKAGE_DESCRIPTION_FILE  "${CMAKE_SOURCE_DIR}/ABOUT")
file(READ ${CMAKE_SOURCE_DIR}/ABOUT CPACK_PACKAGE_DESCRIPTION)

string(SUBSTRING "${PLASK_VERSION}" 0 10 CPACK_PACKAGE_VERSION)

set(CPACK_STRIP_FILES ON)

#set(CPACK_COMPONENTS_ALL "core;solvers;GUI;utils;doc;dev")
set(CPACK_COMPONENTS_ALL "core;solvers;GUI;doc;dev")
set(CPACK_COMPONENT_CORE_DISPLAY_NAME "PLaSK core")
set(CPACK_COMPONENT_CORE_REQUIRED ON)
set(CPACK_COMPONENT_DOC_DISPLAY_NAME "User Manual and Examples")
set(CPACK_COMPONENT_SOLVERS_DISPLAY_NAME "Computational Solvers")
set(CPACK_COMPONENT_GUI_DISPLAY_NAME "Graphical User Interface")
set(CPACK_COMPONENT_UTILS_DISPLAY_NAME "Command-Line Utilities (e.g. dan2xpl)")
set(CPACK_COMPONENT_DEV_DISPLAY_NAME "Custom Materials Headers")

# Settings for NSIS generator
if(WIN32)
    set(CPACK_GENERATOR "NSIS")
    if(DLLS_DIR)
        file(GLOB dlls "${DLLS_DIR}/*")
        install(FILES ${dlls} DESTINATION bin COMPONENT core)
    endif()
    set(CPACK_PACKAGE_NAME "PLaSK")
    set(CPACK_NSIS_PACKAGE_NAME "PLaSK")
    list(APPEND CPACK_PACKAGE_EXECUTABLES "plaskgui;PLaSK GUI")
    list(APPEND CPACK_PACKAGE_EXECUTABLES "plask;PLaSK Console")
    set(CPACK_CREATE_DESKTOP_LINKS "plaskgui;PLaSK GUI")
    if(WIN64)
        set(CPACK_SYSTEM_NAME "win64")
        set(CPACK_NSIS_INSTALL_ROOT "$PROGRAMFILES64")
    endif()
    set(CPACK_PACKAGE_INSTALL_DIRECTORY "PLaSK")
    set(CPACK_PACKAGE_INSTALL_REGISTRY_KEY "plask")
    set(CPACK_RESOURCE_FILE_LICENSE "${CMAKE_SOURCE_DIR}/LICENSE")
    set(CPACK_RESOURCE_FILE_README "${CMAKE_SOURCE_DIR}/ABOUT")
    set(CPACK_NSIS_DISPLAY_NAME "PLaSK ${CPACK_PACKAGE_VERSION}")
    set(CPACK_NSIS_ENABLE_UNINSTALL_BEFORE_INSTALL ON)
    set(CPACK_NSIS_MODIFY_PATH ON)
    # File types association:
    string(REPLACE "/" "\\\\" CMAKE_SOURCE_DIR_WINDOWS "${CMAKE_SOURCE_DIR}")
    set(CPACK_NSIS_INSTALLED_ICON_NAME "bin\\\\plaskgui.exe")
    # Very ugly hack!
    set(CPACK_NSIS_COMPRESSOR "lzma
        !define MUI_STARTMENUPAGE_DEFAULTFOLDER \\\"PLaSK\\\"
        !include ${CMAKE_SOURCE_DIR_WINDOWS}\\\\cmake\\\\fileassoc.nsh")
    set(CPACK_NSIS_EXTRA_INSTALL_COMMANDS "
        !insertmacro APP_ASSOCIATE \\\"xpl\\\" \\\"PLaSK.xpl\\\" \\\"PLaSK structure data\\\" \\\"$INSTDIR\\\\bin\\\\plaskgui.exe,1\\\" \\\"Open in PLaSK GUI\\\" \\\"$INSTDIR\\\\bin\\\\plaskgui.exe \\\$\\\\\\\"%1\\\$\\\\\\\"\\\"
        !insertmacro UPDATEFILEASSOC
    ")
    set(CPACK_NSIS_EXTRA_UNINSTALL_COMMANDS "
        !insertmacro APP_UNASSOCIATE \\\"xpl\\\" \\\"PLaSK.xpl\\\"
        !insertmacro UPDATEFILEASSOC
    ")
    set(CPACK_NSIS_EXTRA_PREINSTALL_COMMANDS "
        Delete \\\"$INSTDIR\\\\lib\\\\plask\\\\gui\\\\launch.py*\\\"
        Delete \\\"$INSTDIR\\\\lib\\\\plask\\\\gui\\\\plugins\\\\launcher\\\\local.py*\\\"
        Delete \\\"$INSTDIR\\\\lib\\\\plask\\\\gui\\\\controller\\\\source.py*\\\"
        Delete \\\"$INSTDIR\\\\lib\\\\plask\\\\gui\\\\solvers.py*\\\"
        Delete \\\"$INSTDIR\\\\lib\\\\plask\\\\gui\\\\controller\\\\geometry\\\\copy.py*\\\"
        Delete \\\"$INSTDIR\\\\lib\\\\plask\\\\gui\\\\model\\\\geometry\\\\copy.py*\\\"
        Delete \\\"$INSTDIR\\\\lib\\\\plask\\\\gui\\\\controller\\\\geometry\\\\plot.py*\\\"
        Delete \\\"$INSTDIR\\\\lib\\\\plask\\\\gui\\\\_resources.py*\\\"
        Delete \\\"$INSTDIR\\\\lib\\\\plask\\\\gui\\\\_resources.pyside.py*\\\"
        Delete \\\"$INSTDIR\\\\lib\\\\plask\\\\gui\\\\controller\\\\script\\\\editor.py*\\\"
        Delete \\\"$INSTDIR\\\\lib\\\\plask\\\\gui\\\\model\\\\script.py*\\\"
        Delete \\\"$INSTDIR\\\\lib\\\\plask\\\\gui\\\\controller\\\\script\\\\pycode.py*\\\"
        Delete \\\"$INSTDIR\\\\lib\\\\plask\\\\gui\\\\material_plot.py*\\\"
        Delete \\\"$INSTDIR\\\\lib\\\\plask\\\\gui\\\\controller\\\\geometry\\\\section.py*\\\"
        Delete \\\"$INSTDIR\\\\lib\\\\plask\\\\gui\\\\controller\\\\grids\\\\section.py*\\\"
        Delete \\\"$INSTDIR\\\\lib\\\\plask\\\\gui\\\\model\\\\grids\\\\section.py*\\\"
        Delete \\\"$INSTDIR\\\\lib\\\\plask\\\\gui\\\\controller\\\\base.py*\\\"
        Delete \\\"$INSTDIR\\\\lib\\\\plask\\\\gui\\\\model\\\\base.py*\\\"
        Delete \\\"$INSTDIR\\\\lib\\\\plask\\\\gui\\\\model\\\\grids\\\\grid.py*\\\"
        Delete \\\"$INSTDIR\\\\lib\\\\plask\\\\gui\\\\utils\\\\gui.py*\\\"
        Delete \\\"$INSTDIR\\\\lib\\\\plask\\\\gui\\\\controller\\\\script.py*\\\"
        Delete \\\"$INSTDIR\\\\lib\\\\plask\\\\gui\\\\pyeditor.py*\\\"
        Delete \\\"$INSTDIR\\\\lib\\\\plask\\\\gui\\\\external\\\\pyqtfrontend.py*\\\"
        Delete \\\"$INSTDIR\\\\lib\\\\plask\\\\gui\\\\external\\\\highlighter\\\\js.py*\\\"
        Delete \\\"$INSTDIR\\\\lib\\\\plask\\\\gui\\\\resources.py*\\\"
        Delete \\\"$INSTDIR\\\\lib\\\\plask\\\\gui\\\\main.py*\\\"
        Delete \\\"$INSTDIR\\\\lib\\\\plask\\\\gui\\\\widgets\\\    extedit.py*\\\"
    ") #HACK Temporary fix to remove files from old versions
endif()

# Settings for DEB and RPM generator
if(UNIX)
    set(CPACK_GENERATOR "DEB;RPM;TBZ2")
    set(CPACK_INCLUDE_TOPLEVEL_DIRECTORY 0)

    if(NOT DEFINED CPACK_PACKAGE_NAME)
        set(CPACK_PACKAGE_NAME plask)
    endif()

    file(WRITE ${CMAKE_BINARY_DIR}/postinst "#!/bin/sh\nset -e\n${PYTHON_EXECUTABLE} -m compileall ${CMAKE_INSTALL_PREFIX}/lib/plask\n/sbin/ldconfig\n")
    file(WRITE ${CMAKE_BINARY_DIR}/prerm "#!/bin/sh\nset -e\nfind ${CMAKE_INSTALL_PREFIX}/lib/plask -type f -name \"*.pyc\" -delete\nexit 0\n")
    file(WRITE ${CMAKE_BINARY_DIR}/rpmpostin "#!/bin/sh\nset -e\n${PYTHON_EXECUTABLE} -m compileall \$RPM_INSTALL_PREFIX/lib/plask\n/sbin/ldconfig\n")
    file(WRITE ${CMAKE_BINARY_DIR}/rpmpreun "#!/bin/sh\nset -e\nfind \$RPM_INSTALL_PREFIX/lib/plask -type f -name \"*.pyc\" -delete\nexit 0\n")
    file(WRITE ${CMAKE_BINARY_DIR}/rpmpostun "#!/bin/sh\nset -e\n/sbin/ldconfig\n")

    execute_process(COMMAND chmod 0755 ${CMAKE_BINARY_DIR}/postinst ${CMAKE_BINARY_DIR}/prerm)

    execute_process(COMMAND ${PYTHON_EXECUTABLE} -c "import sys; v=${Boost_VERSION}; sys.stdout.write('.'.join(str(s) for s in [v//100000,v//100%1000,v//10%10]))"
                    OUTPUT_VARIABLE boostver)

    set(CPACK_DEBIAN_PACKAGE_MAINTAINER "Maciej Dems <maciej.dems@p.lodz.pl>")
    set(CPACK_DEBIAN_PACKAGE_SECTION "Science")
    file(READ ${CMAKE_SOURCE_DIR}/ABOUT CPACK_DEBIAN_PACKAGE_DESCRIPTION)
    set(CPACK_DEBIAN_PACKAGE_DESCRIPTION "Photonic LAser Simulation Kit\n${CPACK_DEBIAN_PACKAGE_DESCRIPTION}")
    set(CPACK_DEBIAN_PACKAGE_DEPENDS "libc6, libexpat1, libboost-python${boostver}, libboost-system${boostver}, libboost-filesystem${boostver}, libblas.so.3, liblapack.so.3")
    if("${BLAS_LIBRARIES}" MATCHES ".*libopenblas.so.*")
        set(CPACK_DEBIAN_PACKAGE_DEPENDS "${CPACK_DEBIAN_PACKAGE_DEPENDS}, libopenblas-base")
    endif()
    if (${PYTHON_VERSION_STRING} VERSION_LESS 3.0.0)
        set(CPACK_DEBIAN_PACKAGE_DEPENDS "${CPACK_DEBIAN_PACKAGE_DEPENDS}, python (>= 2.${PYTHON_VERSION_MINOR}.0), python-numpy, python-matplotlib, python-h5py, python-scipy")
        set(CPACK_DEBIAN_PACKAGE_RECOMMENDS "ipython (>= 0.13)")
        if(BUILD_GUI)
            set(CPACK_DEBIAN_PACKAGE_DEPENDS "${CPACK_DEBIAN_PACKAGE_DEPENDS}, python-pyside | python-qt4, python-lxml, python-yaml")
            set(CPACK_DEBIAN_PACKAGE_RECOMMENDS "${CPACK_DEBIAN_PACKAGE_RECOMMENDS}, python-paramiko")
        endif()
    else()
        set(CPACK_DEBIAN_PACKAGE_DEPENDS "${CPACK_DEBIAN_PACKAGE_DEPENDS}, python3 (>= 3.${PYTHON_VERSION_MINOR}.0), python3-numpy, python3-matplotlib, python3-h5py, python3-scipy")
        set(CPACK_DEBIAN_PACKAGE_RECOMMENDS "ipython3 (>= 0.13)")
        if(BUILD_GUI)
            set(CPACK_DEBIAN_PACKAGE_DEPENDS "${CPACK_DEBIAN_PACKAGE_DEPENDS}, python3-pyside | python3-qt4, python3-lxml, python3-yaml")
            set(CPACK_DEBIAN_PACKAGE_RECOMMENDS "${CPACK_DEBIAN_PACKAGE_RECOMMENDS}, python3-paramiko")
        endif()
    endif()
    set(CPACK_DEBIAN_PACKAGE_CONTROL_EXTRA "${CMAKE_BINARY_DIR}/postinst;${CMAKE_BINARY_DIR}/prerm")
    # set(CPACK_DEB_COMPONENT_INSTALL ON) # no postinst/prerm scripts are added if this is turned on
    set(CPACK_RPM_PACKAGE_GROUP Applications/Engineering)
    # set(CPACK_RPM_PACKAGE_REQUIRES "expat boost-python boost-system boost-filesystem openblas lapack scipy python-matplotlib h5py")
    set(CPACK_RPM_PACKAGE_REQUIRES "scipy python-matplotlib h5py")
    if(BUILD_GUI)
        set(CPACK_RPM_PACKAGE_REQUIRES "${CPACK_RPM_PACKAGE_REQUIRES} python-pyside python-matplotlib-qt4 python-lxml PyYAML")
    endif()
    set(CPACK_RPM_EXCLUDE_FROM_AUTO_FILELIST "/usr;/usr/bin;/usr/include;/usr/lib;/usr/share;/usr/share/applications;/usr/share/doc;/usr/share/icons;/usr/share/icons/hicolor;/usr/share/icons/hicolor/16x16;/usr/share/icons/hicolor/16x16/apps;/usr/share/icons/hicolor/16x16/mimetypes;/usr/share/icons/hicolor/24x24;/usr/share/icons/hicolor/24x24/apps;/usr/share/icons/hicolor/24x24/mimetypes;/usr/share/icons/hicolor/32x32;/usr/share/icons/hicolor/32x32/apps;/usr/share/icons/hicolor/32x32/mimetypes;/usr/share/icons/hicolor/48x48;/usr/share/icons/hicolor/48x48/apps;/usr/share/icons/hicolor/48x48/mimetypes;/usr/share/icons/hicolor/scalable;/usr/share/icons/hicolor/scalable/apps;/usr/share/icons/hicolor/scalable/mimetypes;/usr/share/icons;/usr/share/icons/breeze;/usr/share/icons/breeze/16x16;/usr/share/icons/breeze/16x16/apps;/usr/share/icons/breeze/16x16/mimetypes;/usr/share/icons/breeze/24x24;/usr/share/icons/breeze/24x24/apps;/usr/share/icons/breeze/24x24/mimetypes;/usr/share/icons/breeze/32x32;/usr/share/icons/breeze/32x32/apps;/usr/share/icons/breeze/32x32/mimetypes;/usr/share/icons/breeze/48x48;/usr/share/icons/breeze/48x48/apps;/usr/share/icons/breeze/48x48/mimetypes;/usr/share/icons/breeze/scalable;/usr/share/icons/breeze/scalable/apps;/usr/share/icons/breeze/scalable/mimetypes;/usr/share/mime;/usr/share/mime/packages;/usr/share/mime/packages")
    set(CPACK_RPM_POST_INSTALL_SCRIPT_FILE "${CMAKE_BINARY_DIR}/rpmpostin")
    set(CPACK_RPM_PRE_UNINSTALL_SCRIPT_FILE "${CMAKE_BINARY_DIR}/rpmpreun")
    set(CPACK_RPM_POST_UNINSTALL_SCRIPT_FILE "${CMAKE_BINARY_DIR}/rpmpostun")

    install(FILES "${CMAKE_SOURCE_DIR}/LICENSE" DESTINATION "share/doc/${CPACK_PACKAGE_NAME}" RENAME copyright
            PERMISSIONS OWNER_WRITE OWNER_READ GROUP_READ WORLD_READ)

    find_program(LSB_RELEASE_EXECUTABLE lsb_release)
    if(LSB_RELEASE_EXECUTABLE)
        execute_process(COMMAND ${LSB_RELEASE_EXECUTABLE} -sc OUTPUT_VARIABLE LSB_CODENAME OUTPUT_STRIP_TRAILING_WHITESPACE)
        execute_process(COMMAND ${LSB_RELEASE_EXECUTABLE} -sr OUTPUT_VARIABLE LSB_RELEASE OUTPUT_STRIP_TRAILING_WHITESPACE)
        execute_process(COMMAND ${LSB_RELEASE_EXECUTABLE} -si OUTPUT_VARIABLE LSB_DISTRIBUTOR_ID OUTPUT_STRIP_TRAILING_WHITESPACE)
    else()
        set(LSB_DISTRIBUTOR_ID "unknown")
        set(LSB_RELEASE "unknown")
        set(LSB_CODENAME "unknown")
    endif()

    EXECUTE_PROCESS(COMMAND date -R OUTPUT_VARIABLE CURRENT_DATE)

    configure_file(${CMAKE_SOURCE_DIR}/changelog.Debian.in ${CMAKE_BINARY_DIR}/changelog.Debian)
    execute_process(COMMAND gzip -c -9 ${CMAKE_BINARY_DIR}/changelog.Debian WORKING_DIRECTORY ${PROJECT_BINARY_DIR}
                    OUTPUT_FILE "${CMAKE_BINARY_DIR}/changelog.Debian.gz")
    install(FILES "${CMAKE_BINARY_DIR}/changelog.Debian.gz" DESTINATION "share/doc/${CPACK_PACKAGE_NAME}")
endif()

set(CPACK_SOURCE_PACKAGE_FILE_NAME "plask-${VERSION}" CACHE INTERNAL "tarball basename")
set(CPACK_SOURCE_GENERATOR "TBZ2")

set(CPACK_SOURCE_IGNORE_FILES
"~$"
"^${PROJECT_SOURCE_DIR}.*\\\\.kdev4"
"^${PROJECT_SOURCE_DIR}.*/\\\\..*"
"^${PROJECT_SOURCE_DIR}/debian/"
"^${PROJECT_SOURCE_DIR}/build*/"
"^${PROJECT_SOURCE_DIR}/debug/"
"^${PROJECT_SOURCE_DIR}/release/"
)

include(CPack)

# ----------===== config.h & version.h =====--------------------------------------------
configure_file(${CMAKE_SOURCE_DIR}/config.h.in ${CMAKE_BINARY_DIR}/include/plask/config.h)
configure_file(${CMAKE_SOURCE_DIR}/version.h.in ${CMAKE_BINARY_DIR}/include/plask/version.h)<|MERGE_RESOLUTION|>--- conflicted
+++ resolved
@@ -15,18 +15,11 @@
     add_definitions(-D_USE_MATH_DEFINES -DNOMINMAX -D_SCL_SECURE_NO_WARNINGS -D_CRT_SECURE_NO_WARNINGS)
     # _D_USE_MATH_DEFINES gives M_PI, etc. in <cmath>, maybe it is better idea to define this just before including <cmath>
     # NOMINMAX prevents windows header from defining min, max macros, see http://stackoverflow.com/questions/1904635/warning-c4003-and-errors-c2589-and-c2059-on-x-stdnumeric-limitsintmax
-<<<<<<< HEAD
-    # _SCL_SECURE_NO_WARNINGS and D_CRT_SECURE_NO_WARNINGS hide many warnings which are coused by boost and cppforamt under MSVC, https://msdn.microsoft.com/query/dev14.query?appId=Dev14IDEF1&l=EN-US&k=k(C4996)&rd=true
-    add_definitions(-DBOOST_ALL_DYN_LINK)   #MSVC+cmake require this to properly detect dynamic boost libraries
-    add_definitions(-DXML_STATIC)           #We use static expat - TODO: this is needed only for libplask, static/dynamic should be detected
-    add_definitions(-DFMT_HEADER_ONLY)  #don't compile cppformat, workaround many linker errors
-    # set(CMAKE_CXX_FLAGS "${CMAKE_CXX_FLAGS} /std:c++14")
-=======
     # _SCL_SECURE_NO_WARNINGS and D_CRT_SECURE_NO_WARNINGS hide many warnings which are caused by boost and fmt under MSVC, https://msdn.microsoft.com/query/dev14.query?appId=Dev14IDEF1&l=EN-US&k=k(C4996)&rd=true
     add_definitions(-DBOOST_ALL_DYN_LINK)   # MSVC+cmake require this to properly detect dynamic boost libraries
     add_definitions(-DXML_STATIC)           # We use static expat - TODO: this is needed only for libplask, static/dynamic should be detected
     add_definitions(-DFMT_HEADER_ONLY)      # don't compile fmt, workaround many linker errors
->>>>>>> d78944ed
+    set(CMAKE_CXX_FLAGS "${CMAKE_CXX_FLAGS} /std:c++14")
 else(MSVC)
     if(MINGW)
         set(CMAKE_CXX_FLAGS "-std=gnu++11 ${CMAKE_CXX_FLAGS}")
@@ -108,15 +101,10 @@
 
 option(PRINT_STACKTRACE_ON_EXCEPTION "Print stack-trace on stderr when plask::Exception is throwed (works only in debug mode)." ON)
 
-<<<<<<< HEAD
 option(PLASK_OPTIONAL_STD "Use std optional (supported by C++17) instead of boost one." OFF)
 
-#TODO if disabled, plask should find and use external cppformat lib.
-#option(PLASK_EXPORTS_CPPFORMAT "Export cppformat symbols in libplask (affects only windows)" ON)
-=======
 #TODO if disabled, plask should find and use external fmt lib.
 option(PLASK_EXPORTS_FMT "Export fmt symbols in libplask (affects only windows)" ON)
->>>>>>> d78944ed
 
 option(INSTALL_DEV "Install headers to system locations" OFF)
 option(INSTALL_MATERIALS_DEV "Install headers for compuling materials" OFF)
